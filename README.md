# Vaccine skepticism detection by network embedding

[![Build](https://github.com/ferencberes/covid-vaccine-network/actions/workflows/main.yml/badge.svg)](https://github.com/ferencberes/covid-vaccine-network/actions/workflows/main.yml)
[![codecov](https://codecov.io/gh/ferencberes/covid-vaccine-network/branch/main/graph/badge.svg?token=B2D3JHO2K3)](https://codecov.io/gh/ferencberes/covid-vaccine-network)

[Ferenc Béres](https://github.com/ferencberes), [Rita Csoma](https://github.com/csomarita), [Tamás Vilmos Michaletzky](https://github.com/tmichaletzky), and [András A. Benczúr](https://mi.nemzetilabor.hu/people/andras-benczur)

In this work, we intended to develop techniques that are able to efficiently differentiate between pro-vaxxer and vax-skeptic Twitter content related to COVID19 vaccines. After multiple data preprocessing steps, we evaluated Tweet content and user interaction network classification by combining text classifiers with several node embedding and community detection techniques. 

Our work was published at the 10th International Conference on Complex Networks and Their Applications.

# Requirements

- UNIX environment
- Create a new conda environment with the related Python dependencies using the provided [YAML file](env.yml). 
- Activate the new conda environment **(covid\_vax\_network)**
- Install additional dependencies for downloading Twitter data

```bash
conda env create -f env.yml
conda activate covid_vax_network
cd install
bash install_twittercrawler.sh
```

# Tests

After installing all dependencies, you can test your setup by executing the provided tests:

```bash
pytest
```

If you want to access code coverage statistics then execute:

```bash
pytest --cov
```

# Usage

If you use our code or the Twitter data set that we collected on Covid vaccination, please cite our paper:

```
@conference{béres2021vaccine,
  author       = {Ferenc Béres and Rita Csoma and Tamás Vilmos Michaletzky and András A. Benczúr}, 
  title        = {Vaccine skepticism detection by network embedding},
  booktitle    = {Book of Abstracts of the 10th International Conference on Complex Networks and Their Applications},
  pages        = {241--243},
  year         = {2021},
  isbn         = {978-2-9557050-5-6},
}
```

## 1. Data

To comply data publication policy of Twitter, we cannot share the raw data. Instead, we publish the generated feature components that we used to train models for the task of vaccine skepticism detection.
   
### Download data

We provide a [bash script](scripts/download_data.sh) (`download_data.sh`) to download our Twitter data set related to COVID19 vaccine skepticism.

```bash
./scripts/download_data.sh
```

The feature components (`public_data_2022-10-27`) are downloaded and decompressed into the `data` subfolder.

<<<<<<< HEAD
### How to generate feature components from raw data?

By executing the former [bash script](scripts/download_data.sh) (`download_data.sh`), the files containing Tweet identifiers are also downloaded (`tweet_ids_2022-11-14`) into the `data` subfolder.

We provide a script example for downloading original Tweet data using the provided Tweet identifiers:
```bash
cd scripts
python download_tweets_by_id.py <PATH_TO_API_KEY_FILE> ../data/tweet_ids_2022-11-14/seed_preprocessed/seed_tweet_ids.txt ../data/tweet_ids_2022-11-14/seed_preprocessed/valid_thread_seeds.txt 50000
```
where you must specify your Twitter API credentials as described [here](https://github.com/ferencberes/twitter-crawler#b-json-configuration-file).

If you have successfully downloaded the raw Twitter data, then use the following [script](scripts/download_tweets_by_id.py) to generate feature components from raw data:

```bash
cd scripts
bash generate_components_all.sh ../data/tweet_ids_2022-11-14 Vax-skeptic
bash generate_components_all.sh ../data/tweet_ids_2022-11-14 Pro-vaxxer
```

=======
>>>>>>> f2e0786e
## 2. Experiments

We prepared a [script](scripts/train_eval_models.sh) to train and evaluate the models for every experiment.
Specify the following parameters to run the script:
   * **First argument:** specify the folder for generated feature components
   * **Second argument:** specify the target vaccine view for model training  (e.g. Pro-vaxxer, Vax-skeptic)
   * **Third argument:** Number of independent experiments to run for calculating model performance
   * **Fourth argument (optional):** Assign model training to a given GPU (e.g. cuda:1)
   * **Fifth argument (optional):** 

For example use, the following command to train models for vaccine skepticism detection:
```bash
cd scripts
bash train_eval_models.sh ../data/public_data_2022-10-27 Vax-skeptic 10
```

OR use a different command to detect pro-vaccine content:
```bash
cd scripts
bash train_eval_models.sh ../data/public_data_2022-10-27 Pro-vaxxer 10
```

Find the results for these experiments in the `data/public_data_2022-10-27/{Vax-skeptic_results OR Pro-vaxxer_results}`, respectively.

### Notes on model parameters

For reproducability we share a [JSON configuration file](http://info.ilab.sztaki.hu/~fberes/covid_vaccine_data/parameters.json) containing the parameters that we used to train our models.

Note that this file can be easily downloaded with the same [script](scripts/download_data.sh) that is provided for downloading our Twitter data set.

## 3. Node embedding

We provide a script to train your own node embedding model on the Twitter reply graph.

First, you need to preprocess the network. For example, in the command below we only use the first 100K edges and exclude nodes with less than 5 connections:
```bash
python ./scripts/node_embedding.py preprocess ./data/tweet_ids_2022-11-14/seed_preprocessed/reply_network.txt --con 3 --rows 100000
```

Next, train a node embedding model (e.g. DeepWalk) on the preprocessed network. The input file (3core_100000.csv) was created in the previous step.
```bash
python ./scripts/node_embedding.py fit 3core_100000.csv --model DeepWalk
```

The 5-dimensional user representations are exported to a CSV file in your working directory. 
```bash
head -3 DeepWalk_dim5_*.csv
```

The first column is the user identifier and the rest contains the representation for each node (Twitter user) of the reply network.
```
897201317223038976,-1.7705172,-2.9218996,3.7667134,-1.5700843,1.1719122
1280867032347664384,-3.7421749,-4.201378,1.2413,-2.1019526,2.6107976
1346645698176049152,-1.8614192,-3.9294648,1.6497265,-2.1258717,1.7651175
```
These user representations can be fed to the vaccine view classifier. However, training node embedding models on the whole Twitter reply network with millions of edges can take several days.

# Acknowledgements

Support by the the European Union project RRF-2.3.1-21-2022-00004 within the framework of the Artificial Intelligence National Laboratory<|MERGE_RESOLUTION|>--- conflicted
+++ resolved
@@ -66,7 +66,6 @@
 
 The feature components (`public_data_2022-10-27`) are downloaded and decompressed into the `data` subfolder.
 
-<<<<<<< HEAD
 ### How to generate feature components from raw data?
 
 By executing the former [bash script](scripts/download_data.sh) (`download_data.sh`), the files containing Tweet identifiers are also downloaded (`tweet_ids_2022-11-14`) into the `data` subfolder.
@@ -86,8 +85,6 @@
 bash generate_components_all.sh ../data/tweet_ids_2022-11-14 Pro-vaxxer
 ```
 
-=======
->>>>>>> f2e0786e
 ## 2. Experiments
 
 We prepared a [script](scripts/train_eval_models.sh) to train and evaluate the models for every experiment.
